--- conflicted
+++ resolved
@@ -4,16 +4,12 @@
 import threading
 import time
 from collections import deque
-<<<<<<< HEAD
-import weave
-=======
 from typing import Any, Dict, List, Optional
 
 from pydantic import BaseModel, Field
 
 from verifiers import GenerateOutputs
 from verifiers.types import ProcessedOutputs
->>>>>>> 59b1b700
 
 
 class BatchRequest(BaseModel):
@@ -182,16 +178,10 @@
 
             # Check timeout
             if time.time() - start_time > timeout:
-<<<<<<< HEAD
-                print(f"Batch {batch_id} generation timed out after {timeout}s")
-                pass
-                
-=======
                 raise TimeoutError(
                     f"Batch {batch_id} generation timed out after {timeout}s"
                 )
 
->>>>>>> 59b1b700
     def get_pending_count(self) -> int:
         """Get number of batches currently being generated"""
         with self._lock:
@@ -216,29 +206,6 @@
 
     def _generation_worker(self):
         """Worker thread that processes generation requests"""
-<<<<<<< HEAD
-        while not self.stop_event.is_set():
-            try:
-                # Get next request
-                request = self.request_queue.get(timeout=0.1)
-                if request is None:  # Poison pill
-                    break
-                    
-                # Generate batch
-                start_time = time.time()
-                result = self._generate_batch(request)
-                generation_time = time.time() - start_time
-                result.generation_time = generation_time
-                self.generation_times.append(generation_time)
-                        
-                # Put result in queue
-                self.result_queue.put(result)
-                
-            except queue.Empty:
-                continue
-    
-    def _generate_batch(self, request: BatchRequest) -> BatchResult:
-=======
         # Create event loop for this thread
         loop = asyncio.new_event_loop()
         asyncio.set_event_loop(loop)
@@ -292,7 +259,6 @@
             asyncio.set_event_loop(None)
 
     async def _generate_batch_async(self, request: BatchRequest) -> BatchResult:
->>>>>>> 59b1b700
         """
         Generate a single batch asynchronously.
         """
@@ -309,20 +275,12 @@
         self.is_generating = False
 
         # Extract all reward-related keys
-<<<<<<< HEAD
-        all_reward_dict = {}
-        reward_keys = [k for k in env_results.keys() if k.endswith('_func') or 'reward' in k]
-        for key in reward_keys:
-            all_reward_dict[key] = env_results[key]
-        
-=======
         all_reward_dict = {
             "reward": env_results.reward,
         }
         for k in env_results.metrics:
             all_reward_dict[k] = env_results.metrics[k]
 
->>>>>>> 59b1b700
         # Process results
         processed_results = self.env.process_env_results_vllm(
             prompts=env_results.prompt,
