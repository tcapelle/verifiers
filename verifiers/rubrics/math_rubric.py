--- conflicted
+++ resolved
@@ -1,15 +1,9 @@
 from typing import List
 
-<<<<<<< HEAD
-from verifiers.utils.types import RewardFunc
-from verifiers.parsers import XMLParser
-from verifiers.rubrics import Rubric
-=======
 from verifiers.parsers.parser import Parser
 from verifiers.parsers.xml_parser import XMLParser
 from verifiers.rubrics.rubric import Rubric
 from verifiers.types import RewardFunc
->>>>>>> 59b1b700
 
 
 class MathRubric(Rubric):
