--- conflicted
+++ resolved
@@ -1,13 +1,6 @@
 import asyncio
 import inspect
 import logging
-<<<<<<< HEAD
-from typing import List, Dict, Any, Union
-import weave
-
-from verifiers.utils.types import RewardFunc
-from verifiers.parsers import Parser
-=======
 from typing import List
 
 from verifiers.parsers.parser import Parser
@@ -19,8 +12,8 @@
     RolloutScores,
     State,
 )
->>>>>>> 59b1b700
-
+
+import weave
 
 class Rubric:
     """
@@ -174,19 +167,7 @@
             ),
         )
         return rewards
-<<<<<<< HEAD
-    
     @weave.op
-    async def score_rollouts(self,
-                             prompts: List[Union[str, List[Dict[str, Any]]]],
-                             completions: List[Union[str, List[Dict[str, Any]]]],
-                             answers: List[Any],
-                             states: List[Dict[str, Any]],
-                             tasks: List[str],
-                             infos: List[Dict[str, Any]] = [],
-                             **kwargs) -> Dict[str, List[float]]:
-=======
-
     async def score_rollouts(
         self,
         prompts: List[Messages],
@@ -197,7 +178,6 @@
         infos: List[Info] = [],
         **kwargs,
     ) -> RolloutScores:
->>>>>>> 59b1b700
         """
         Compute reward scores for a group of rollouts.
 
