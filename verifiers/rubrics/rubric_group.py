--- conflicted
+++ resolved
@@ -1,9 +1,5 @@
 from typing import List
 
-<<<<<<< HEAD
-from verifiers.utils.types import RewardFunc
-=======
->>>>>>> 59b1b700
 from verifiers.rubrics.rubric import Rubric
 from verifiers.types import Info, Messages, RewardFunc, RolloutScores, State
 
@@ -63,17 +59,10 @@
         )
         for rubric in self.rubrics:
             rubric_scores = await rubric.score_rollouts(
-<<<<<<< HEAD
-                prompts, completions, answers, states, tasks, infos,
-                max_concurrent=max_concurrent, **kwargs)
-            for key, value in rubric_scores.items():
-                if key in all_scores:
-=======
                 prompts, completions, answers, states, tasks, infos, **kwargs
             )
             for key, value in rubric_scores.metrics.items():
                 if key in all_scores.metrics:
->>>>>>> 59b1b700
                     # element-wise sum
                     all_scores.metrics[key] = [
                         a + b for a, b in zip(all_scores.metrics[key], value)
