from typing import List, Dict, Any, Literal, Tuple, Union

from openai import AsyncOpenAI

from verifiers.envs.environment import Environment
import weave

class SingleTurnEnv(Environment):
    """
    Environment for single-turn tasks (chat or completion).
    """
    def __init__(self,
                 message_type: Literal['chat', 'completion'] = 'chat',
                 **kwargs):
        super().__init__(message_type=message_type, **kwargs)
        self.message_type = message_type
<<<<<<< HEAD
    
    @weave.op
    def rollout(self,
                client: OpenAI,
=======

    async def rollout(self,
                client: AsyncOpenAI,
>>>>>>> 4f44d7ea
                model: str,
                prompt: Union[str, List[Dict[str, Any]]],
                answer: str,
                task: str = "default",
                info: Dict[str, Any] = {},
                sampling_args: Dict[str, Any] = {},
                **kwargs: Any) -> Tuple[Union[str, List[Dict[str, str]]], Dict[str, Any]]:
        """
        Returns completion (str or message list) and null state.
        """
        completion = await self.get_model_response(
            client=client,
            model=model,
            prompt=prompt,
            sampling_args=sampling_args,
            message_type=self.message_type,
        )
        if self.message_type == 'chat': 
            return [{'role': 'assistant', 'content': completion}], {}
        return completion, {}
    <|MERGE_RESOLUTION|>--- conflicted
+++ resolved
@@ -14,16 +14,10 @@
                  **kwargs):
         super().__init__(message_type=message_type, **kwargs)
         self.message_type = message_type
-<<<<<<< HEAD
-    
+        
     @weave.op
-    def rollout(self,
-                client: OpenAI,
-=======
-
     async def rollout(self,
                 client: AsyncOpenAI,
->>>>>>> 4f44d7ea
                 model: str,
                 prompt: Union[str, List[Dict[str, Any]]],
                 answer: str,
