import random
from copy import deepcopy
from typing import Any, Callable, Tuple

try:
    import nltk  # type: ignore
except ImportError:
    print("nltk is not installed. Please install it with `uv pip install nltk`.")
    exit(1)

from datasets import Dataset

<<<<<<< HEAD
from verifiers.envs import MultiTurnEnv
from verifiers.parsers import XMLParser
from verifiers.rubrics import Rubric
=======
# monkey-patch nltk.download to always be quiet before importing textarena
_original_nltk_download = nltk.download
nltk.download = lambda *args, **kwargs: _original_nltk_download(
    *args, **{**kwargs, "quiet": True}
)
>>>>>>> 59b1b700

try:
    import textarena as ta  # type: ignore
except ImportError:
    print(
        "textarena is not installed. Please install it with `uv pip install textarena`."
    )
    exit(1)

from verifiers.envs.multiturn_env import MultiTurnEnv  # noqa: E402
from verifiers.parsers.xml_parser import XMLParser  # noqa: E402
from verifiers.rubrics.rubric import Rubric  # noqa: E402
from verifiers.types import (  # noqa: E402
    Messages,
    State,
)


class TextArenaEnv(MultiTurnEnv):
    """
    Wrapper for TextArena environments.
    """

    def __init__(
        self,
        game: str = "Wordle-v0",
        num_train_examples: int = 1000,
        num_eval_examples: int = 0,
        system_prompt: str | None = None,
        parser: XMLParser = XMLParser(fields=["think", "guess"], answer_field="guess"),
        rubric: Rubric = Rubric(),
        feedback_fn: Callable[[str], str] = lambda x: x,
        seed: int = 0,
        **kwargs,
    ):
        self.game = game
        self.ta_env = ta.make(env_id=game)
        self.num_train_examples = num_train_examples
        self.num_eval_examples = num_eval_examples
        self.seed = seed

        nltk.download("words", quiet=True)
        nltk.download("averaged_perceptron_tagger_eng", quiet=True)
        dataset, eval_dataset = self.ta_to_hf()

        super().__init__(
            dataset=dataset,
            eval_dataset=eval_dataset,
            system_prompt=system_prompt,
            parser=parser,
            rubric=rubric,
            message_type="chat",
            **kwargs,
        )
        self.parser = parser
        self.rubric = rubric
        self.feedback_fn = feedback_fn

    def is_completed(self, messages: Messages, state: State, **kwargs: Any) -> bool:
        if "is_finished" in state and state["is_finished"]:
            state.pop("ta_env")
            return state["is_finished"]
        return False

    def env_response(
        self, messages: Messages, state: State, **kwargs: Any
    ) -> Tuple[Messages, State]:
        # load env
        if "ta_env" not in state:
            ta_env = deepcopy(self.ta_env)
            ta_env.reset(num_players=1)
            ta_env.state.game_state["secret_word"] = state["answer"]
            state["ta_env"] = ta_env
        else:
            ta_env = state["ta_env"]
        # parse guess
        assert isinstance(messages[-1], dict)
        guess = self.parser.parse_answer(messages)
        # step env
        is_finished, _ = ta_env.step(str(guess))
        state["is_finished"] = is_finished
        _, observation = ta_env.get_observation()
        feedback = self.feedback_fn(observation)
        return [{"role": "user", "content": str(feedback)}], state

    def ta_to_hf(self) -> Tuple[Dataset, Dataset | None]:
        dataset_rows = []
        eval_dataset_rows = []
        ta_env = ta.make(env_id=self.game)
        ta_env.reset(num_players=1)
        _, user_prompt = ta_env.get_observation()
        words = ta_env.word_list
        # set seed
        random.seed(self.seed)
        for i in range(self.num_train_examples + self.num_eval_examples):
            question = user_prompt
            answer = random.choice(words)
            if i < self.num_train_examples:
                dataset_rows.append({"question": question, "answer": answer})
            else:
                eval_dataset_rows.append({"question": question, "answer": answer})
        dataset = Dataset.from_list(dataset_rows)
        if self.num_eval_examples > 0:
            eval_dataset = Dataset.from_list(eval_dataset_rows)
        else:
            eval_dataset = None
        return dataset, eval_dataset<|MERGE_RESOLUTION|>--- conflicted
+++ resolved
@@ -10,17 +10,11 @@
 
 from datasets import Dataset
 
-<<<<<<< HEAD
-from verifiers.envs import MultiTurnEnv
-from verifiers.parsers import XMLParser
-from verifiers.rubrics import Rubric
-=======
 # monkey-patch nltk.download to always be quiet before importing textarena
 _original_nltk_download = nltk.download
 nltk.download = lambda *args, **kwargs: _original_nltk_download(
     *args, **{**kwargs, "quiet": True}
 )
->>>>>>> 59b1b700
 
 try:
     import textarena as ta  # type: ignore
