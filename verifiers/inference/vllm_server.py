--- conflicted
+++ resolved
@@ -6,33 +6,6 @@
 from argparse import Namespace, ArgumentParser
 from typing import Sequence
 
-<<<<<<< HEAD
-import uvloop
-from fastapi import Request
-import torch
-
-from vllm.distributed.parallel_state import get_world_group
-from vllm.distributed.utils import StatelessProcessGroup
-from vllm.distributed.device_communicators.pynccl import PyNcclCommunicator
-
-from vllm.engine.arg_utils import AsyncEngineArgs
-from vllm.engine.async_llm_engine import AsyncLLMEngine
-from vllm.utils import FlexibleArgumentParser
-from vllm.usage.usage_lib import UsageContext
-
-from vllm.entrypoints.openai.api_server import (
-    build_app,
-    create_server_socket,
-    init_app_state,
-)
-from vllm.entrypoints.openai.cli_args import (
-    make_arg_parser,
-    validate_parsed_serve_args,
-)
-from vllm.entrypoints.launcher import serve_http
-from vllm.utils import set_ulimit
-from vllm.usage.usage_lib import UsageContext
-=======
 try:
     import torch  # type: ignore
 except ImportError:
@@ -74,7 +47,6 @@
 except ImportError:
     print("vLLM is not installed. Please install it with `pip install vllm`.")
     exit(1)
->>>>>>> 59b1b700
 
 os.environ["VLLM_WORKER_MULTIPROC_METHOD"] = "spawn"
 
@@ -282,7 +254,6 @@
 
     sock.close()
 
-<<<<<<< HEAD
 class VeryFlexibleParser(FlexibleArgumentParser):
     def __init__(self, *args, config_section="vllm", **kwargs):
         super().__init__(*args, **kwargs)
@@ -352,13 +323,6 @@
 
 def main():
     parser = VeryFlexibleParser(description="vLLM OpenAI-compatible server with weight synchronization")
-=======
-
-def main():
-    parser = FlexibleArgumentParser(
-        description="vLLM OpenAI-compatible server with weight synchronization"
-    )
->>>>>>> 59b1b700
     parser = make_arg_parser(parser)
     args = parser.parse_args() or Namespace()
     validate_parsed_serve_args(args)
